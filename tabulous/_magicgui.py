--- conflicted
+++ resolved
@@ -1,11 +1,8 @@
 from __future__ import annotations
 from typing import Any, Callable, Iterable, TYPE_CHECKING, TypeVar, cast
 import warnings
-<<<<<<< HEAD
 import datetime
-=======
 import inspect
->>>>>>> 22df45e6
 
 from qtpy import QtWidgets as QtW
 from magicgui import register_type, magicgui
